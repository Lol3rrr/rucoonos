--- conflicted
+++ resolved
@@ -60,6 +60,7 @@
     }
 
     if false {
+        /*
         let mut tmp = Vec::new();
         kernel.hardware().with_networking_device(|dev| {
             let func = dev.blocking_init().unwrap();
@@ -69,8 +70,10 @@
         for init in tmp {
             init();
         }
-    }
-
+        */
+    }
+
+    /*
     let udp_listen = kernel.hardware().find_apply_device(
         |dev| match dev {
             hardware::device::Device::Network(n_dev) => true,
@@ -87,6 +90,7 @@
             hardware::api::networking::UDPListener::bind(8080, &n_dev).unwrap()
         },
     );
+    */
 
     kernel.hardware().with_networking_device(|device| {
         let sender = &device.packet_queue;
@@ -119,21 +123,15 @@
 
     #[cfg(not(test))]
     {
-<<<<<<< HEAD
         let k_handle = kernel.handle();
         k_handle.add_task(tetris());
         k_handle.add_task(ping([192, 168, 1, 140]));
+
+        /*
         if let Some(udp_listen) = udp_listen {
             k_handle.add_task(udp_listener(udp_listen));
-=======
-        kernel.add_task(tetris()).unwrap();
-        kernel.add_task(ping_cloudflare_dns()).unwrap();
-        kernel.add_task(udp_listener(udp_listen)).unwrap();
-
-        if let Err(_) = kernel.start_runtime() {
-            println!("Error running Runtime");
->>>>>>> 26246d48
-        }
+        }
+        */
 
         kernel.run();
     }
@@ -144,17 +142,12 @@
     panic!("Done")
 }
 
-<<<<<<< HEAD
 async fn ping(target_ip: [u8; 4]) {
     let kernel = hardware::KERNEL_INSTANCE.get().unwrap();
 
     let mac = crate::extensions::get_mac(target_ip).await;
     println!("Own-Mac {:?}", mac);
 
-=======
-async fn ping_cloudflare_dns() {
-    let kernel = kernel::KERNEL_INSTANCE.get().unwrap();
->>>>>>> 26246d48
     let raw_net_dev = kernel
         .find_device_handle(|dev| match dev {
             hardware::device::Device::Network(_) => true,
@@ -166,7 +159,6 @@
         _ => unreachable!(),
     };
 
-<<<<<<< HEAD
     net_dev.p_queue.enqueue(
         protocols::icmp::PacketBuilder::new()
             .set_type(protocols::icmp::Type::EchoRequest {
@@ -186,11 +178,9 @@
             )
             .unwrap(),
     )
-=======
-    kernel::api::networking::ping([1, 1, 1, 1], &net_dev).await;
->>>>>>> 26246d48
-}
-
+}
+
+/*
 async fn udp_listener(udp_listener: hardware::api::networking::UDPListener) {
     loop {
         let packet = match udp_listener.a_recv().await {
@@ -204,6 +194,7 @@
         println!("Received-UDP-Packet: {:?}", packet.header());
     }
 }
+*/
 
 async fn tetris() {
     println!("Starting Tetris");
